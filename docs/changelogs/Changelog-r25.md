# Changelog

Report issues to [GitHub].

For Android Studio issues, follow the docs on the [Android Studio site].

If you're a build system maintainer that needs to use the tools in the NDK
directly, see the [build system maintainers guide].

[GitHub]: https://github.com/android/ndk/issues
[Android Studio site]: http://tools.android.com/filing-bugs
[build system maintainers]: https://android.googlesource.com/platform/ndk/+/master/docs/BuildSystemMaintainers.md

## Changes

* Includes Android-T (Tiramisu) Developer Preview 2 APIs.
<<<<<<< HEAD
=======
* Eliminates duplicate static libraries in API-versioned sysroot directories.
  This reduces the uncompressed size of the NDK from 2.1G to 1.6G.
>>>>>>> 8e410cc1

## Known Issues

This is not intended to be a comprehensive list of all outstanding bugs.

* [Issue 360]: `thread_local` variables with non-trivial destructors will cause
  segfaults if the containing library is `dlclose`ed. This was fixed in API 28,
  but code running on devices older than API 28 will need a workaround. The
  simplest fix is to **stop calling `dlclose`**. If you absolutely must continue
  calling `dlclose`, see the following table:

  |                   | Pre-API 23           |  APIs 23-27   | API 28+ |
  | ----------------- | -------------------- | ------------- | ------- |
  | No workarounds    | Works for static STL | Broken        | Works   |
  | `-Wl,-z,nodelete` | Works for static STL | Works         | Works   |
  | No `dlclose`      | Works                | Works         | Works   |

  If your code must run on devices older than M (API 23) and you cannot use the
  static STL (common), **the only fix is to not call `dlclose`**, or to stop
  using `thread_local` variables with non-trivial destructors.

  If your code does not need to run on devices older than API 23 you can link
  with `-Wl,-z,nodelete`, which instructs the linker to ignore `dlclose` for
  that library. You can backport this behavior by not calling `dlclose`.

  The fix in API 28 is the standardized inhibition of `dlclose`, so you can
  backport the fix to older versions by not calling `dlclose`.

* [Issue 988]: Exception handling when using ASan via wrap.sh can crash. To
  workaround this issue when using libc++_shared, ensure that your application's
  libc++_shared.so is in `LD_PRELOAD` in your `wrap.sh` as in the following
  example:

  ```bash
  #!/system/bin/sh
  HERE="$(cd "$(dirname "$0")" && pwd)"
  export ASAN_OPTIONS=log_to_syslog=false,allow_user_segv_handler=1
  ASAN_LIB=$(ls $HERE/libclang_rt.asan-*-android.so)
  if [ -f "$HERE/libc++_shared.so" ]; then
      # Workaround for https://github.com/android/ndk/issues/988.
      export LD_PRELOAD="$ASAN_LIB $HERE/libc++_shared.so"
  else
      export LD_PRELOAD="$ASAN_LIB"
  fi
  "$@"
   ```

  There is no known workaround for libc++_static.

  Note that because this is a platform bug rather than an NDK bug this cannot be
  fixed with an NDK update. This workaround will be necessary for code running
  on devices that do not contain the fix, and the bug has not been fixed even in
  the latest release of Android.

[Issue 360]: https://github.com/android/ndk/issues/360
[Issue 988]: https://github.com/android/ndk/issues/988<|MERGE_RESOLUTION|>--- conflicted
+++ resolved
@@ -14,11 +14,8 @@
 ## Changes
 
 * Includes Android-T (Tiramisu) Developer Preview 2 APIs.
-<<<<<<< HEAD
-=======
 * Eliminates duplicate static libraries in API-versioned sysroot directories.
   This reduces the uncompressed size of the NDK from 2.1G to 1.6G.
->>>>>>> 8e410cc1
 
 ## Known Issues
 
