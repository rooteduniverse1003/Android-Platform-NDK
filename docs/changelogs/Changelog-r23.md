--- conflicted
+++ resolved
@@ -20,14 +20,11 @@
 ## Changes
 
 * Includes preview Android S DP 1 APIs.
-<<<<<<< HEAD
-=======
 * Updated LLVM to clang-r412851, based on LLVM 12 development.
   * [Issue 1047]: Fixes crash when using ASan with the CFI unwinder.
   * [Issue 1096]: Includes support for [Polly]. Enable by adding `-mllvm -polly`
     to your cflags.
   * [Issue 1406]: Fixes crash with Neon intrinsic.
->>>>>>> 39df55b2
 * Vulkan validation layer source and binaries are no longer shipped in the NDK.
   The latest are now posted directly to [GitHub](https://github.com/KhronosGroup/Vulkan-ValidationLayers/releases).
 * Vulkan tools source is also removed, specifically vulkan_wrapper.
